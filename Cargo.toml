--- conflicted
+++ resolved
@@ -16,13 +16,9 @@
 hyper = { version = "1", features = ["full"] }
 http-body-util = "0.1"
 hyper-util = { version = "0.1", features = ["full"] }
-<<<<<<< HEAD
-tower = { version = "0.4", features = ["util"] }
+tower = { version = "0.5", features = ["util"] }
 tokio-stream = "0.1.17"
 serde = { version = "1.0.228", features = ["derive"] }
 bytes = "1.11.0"
 http = "1.4.0"
-serde_json = "1.0.148"
-=======
-tower = { version = "0.5", features = ["util"] }
->>>>>>> 4bd06d00
+serde_json = "1.0.148"